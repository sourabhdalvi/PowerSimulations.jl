--- conflicted
+++ resolved
@@ -1,12 +1,7 @@
 environment:
   matrix:
-<<<<<<< HEAD
-  - JULIA_URL: "https://julialang-s3.julialang.org/bin/winnt/x64/0.7/julia-0.7-latest-win64.exe"
-  - JULIA_URL: "https://julialangnightlies-s3.julialang.org/bin/winnt/x64/julia-latest-win64.exe"
-=======
   - julia_version: 0.7
   - julia_version: nightly
->>>>>>> d02a6461
 
 platform:
   - x64 # 64-bit
