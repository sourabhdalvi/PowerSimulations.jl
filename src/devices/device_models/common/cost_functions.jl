#=
function ps_cost(ps_m::CanonicalModel,
                 variable::JuMP.Containers.DenseAxisArray{JV},
                 cost_component::Function,
                 sign::Int64) where {JV <: JuMP.AbstractVariableRef}

    store = Vector{Any}(undef, length(variable))

    for (ix, element) in enumerate(variable)
        store[ix] = cost_component(element)
    end

    gen_cost = sum(store)

    return sign*gen_cost

end
=#

function ps_cost(ps_m::CanonicalModel,
                variable::JuMP.Containers.DenseAxisArray{JV},
                cost_component::Float64,
                dt::Float64,
                sign::Float64) where {JV <: JuMP.AbstractVariableRef}

    gen_cost = sum(variable)*cost_component

    return sign*gen_cost*dt

end

function ps_cost(ps_m::CanonicalModel,
                variable::JuMP.Containers.DenseAxisArray{JV},
                cost_component::PSY.VariableCost{Float64},
                dt::Float64,
                sign::Float64) where {JV <: JuMP.AbstractVariableRef}

    return  ps_cost(ps_m, variable, PSY.get_cost(cost_component), dt, sign)

end

function ps_cost(ps_m::CanonicalModel,
                 variable::JuMP.Containers.DenseAxisArray{JV},
                 cost_component::PSY.VariableCost{NTuple{2, Float64}},
                 dt::Float64,
                 sign::Float64) where {JV <: JuMP.AbstractVariableRef}

    if cost_component[1] >= eps()
        gen_cost = dt*sign*(sum(variable.^2)*cost_component[1] + sum(variable)*cost_component[2])
    else
        return ps_cost(ps_m, variable, cost_component[2], dt, 1.0)
    end

end

function _pwlparamcheck(cost_)
    flag = true;
     
    for i in 1:(length(cost_)-1)
        if i == 1 
            (cost_[i][1]/cost_[i][2]) <= ((cost_[i+1][1] - cost_[i][1])/(cost_[i+1][2] - cost_[i][2])) ? nothing : flag = false;
        else
            ((cost_[i][1] - cost_[i-1][1])/(cost_[i][2] - cost_[i-1][2])) <= ((cost_[i+1][1] - cost_[i][1])/(cost_[i+1][2] - cost_[i][2])) ? nothing : flag = false;
        end
    end
    return flag
end

function _pwlgencost(ps_m::CanonicalModel,
        variable::JV,
        cost_component::Vector{Tuple{Float64, Float64}}) where {JV <: JuMP.AbstractVariableRef}

    gen_cost = JuMP.GenericAffExpr{Float64, _variable_type(ps_m)}()
    _pwlparamcheck(cost_component) ? @warn("Data provide is not suitable for linear implementation of PWL cost, this will result in a INVALID SOLUTION") : nothing ;
    # TODO: implement a fallback to either Linear Cost function or SOS2 based PWL Cost function
    upperbound(i) = (i == 1 ? cost_component[i][2] : (cost_component[i][2] - cost_component[i-1][2]));
    pwlvars = JuMP.@variable(ps_m.JuMPmodel, [i = 1:length(cost_component)], base_name = "{$(variable)}_{pwl}", start = 0.0, lower_bound = 0.0, upper_bound = upperbound(i))

    for (ix, pwlvar) in enumerate(pwlvars)
        if ix == 1
            temp_gen_cost = cost_component[ix][1] * (pwlvar / cost_component[ix][2] ) ;
        else
            temp_gen_cost = (cost_component[ix][1] - cost_component[ix-1][1]) * (pwlvar/(cost_component[ix][2] - cost_component[ix-1][2]) );
        end
        gen_cost = gen_cost + temp_gen_cost
    end

<<<<<<< HEAD
    c = JuMP.@constraint(ps_m.JuMPmodel, variable == sum([pwlvar for (ix, pwlvar) in enumerate(pwlvars) ]) )
    JuMP.set_name(c,"{$(variable)}_{pwl}")
=======
    c = JuMP.@constraint(ps_m.JuMPmodel, variable == sum([pwlvar for (ix, pwlvar) in enumerate(pwlvars) if ix > 1]) )

>>>>>>> 220651d3
    return gen_cost

end

function ps_cost(ps_m::CanonicalModel,
                 variable::JuMP.Containers.DenseAxisArray{JV},
                 cost_component::PSY.VariableCost{Vector{Tuple{Float64, Float64}}},
                 dt::Float64,
                 sign::Float64) where {JV <: JuMP.AbstractVariableRef}

    gen_cost = JuMP.GenericAffExpr{Float64, _variable_type(ps_m)}()
    cost_array = cost_component.cost
    for var in variable
        in(true,iszero.(last.(cost_array))) ? continue : nothing ;
        c = _pwlgencost(ps_m, var, cost_array)        
        JuMP.add_to_expression!(gen_cost,c)
    end

    return sign*gen_cost*dt

end

function add_to_cost(ps_m::CanonicalModel,
                     devices::D,
                     var_name::Symbol,
                     cost_symbol::Symbol,
                     sign::Float64 = 1.0) where {D <: PSY.FlattenIteratorWrapper{<:PSY.Device}}

    resolution = model_resolution(ps_m)
    dt = Dates.value(Dates.Minute(resolution))/60

    for d in devices
        cost_expression = ps_cost(ps_m,
                                  ps_m.variables[var_name][PSY.get_name(d), :],
                                  getfield(PSY.get_op_cost(d), cost_symbol),
                                  dt,
                                  sign)
        T_ce = typeof(cost_expression)
        T_cf = typeof(ps_m.cost_function)
        if  T_cf <: JuMP.GenericAffExpr && T_ce <: JuMP.GenericQuadExpr
            ps_m.cost_function += cost_expression
        else
            JuMP.add_to_expression!(ps_m.cost_function, cost_expression)
        end
    end

    return

end<|MERGE_RESOLUTION|>--- conflicted
+++ resolved
@@ -85,13 +85,10 @@
         gen_cost = gen_cost + temp_gen_cost
     end
 
-<<<<<<< HEAD
+
     c = JuMP.@constraint(ps_m.JuMPmodel, variable == sum([pwlvar for (ix, pwlvar) in enumerate(pwlvars) ]) )
-    JuMP.set_name(c,"{$(variable)}_{pwl}")
-=======
-    c = JuMP.@constraint(ps_m.JuMPmodel, variable == sum([pwlvar for (ix, pwlvar) in enumerate(pwlvars) if ix > 1]) )
-
->>>>>>> 220651d3
+#     JuMP.set_name(c,"{$(variable)}_{pwl}")
+  
     return gen_cost
 
 end
