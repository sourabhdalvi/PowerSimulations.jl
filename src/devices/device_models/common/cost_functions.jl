--- conflicted
+++ resolved
@@ -53,11 +53,7 @@
 
 end
 
-<<<<<<< HEAD
 function _pwlparamcheck(cost_)
-=======
-function pwl_param_check(cost_::Array{Tuple{Float64, Float64}})
->>>>>>> f60b8c74
     flag = true;
     for i in 1:(length(cost_)-1)
         if i == 1
@@ -69,27 +65,15 @@
     return flag
 end
 
-<<<<<<< HEAD
 function _pwlgencost(ps_m::CanonicalModel,
-=======
-function pwl_gen_cost(ps_m::CanonicalModel,
->>>>>>> f60b8c74
                     variable::JV,
                     cost_component::PSY.VariableCost{Array{Tuple{Float64, Float64}}}) where {JV <: JuMP.AbstractVariableRef}
 
     gen_cost = JuMP.GenericAffExpr{Float64, _variable_type(ps_m)}()
-<<<<<<< HEAD
     _pwlparamcheck(cost_component) ? @warn("Data provide is not suitable for linear implementation of PWL cost, this will result in a INVALID SOLUTION") : nothing ;
     upperbound(i) = (i == 0 & (length(cost_component) > i) ? cost_component[i+1][2] : (cost_component[i+1][2] - cost_component[i][2]));
     pwlvars = JuMP.@variable(ps_m.JuMPmodel, [i = 0:(length(cost_component)-1)], base_name = "{$(variable)}_{pwl}", start = 0.0, lower_bound = 0.0, upper_bound = upperbound(i))
 
-=======
-    pwl_param_check(cost_component) ? @warn("Data provide is not suitable for linear implementation of PWL cost, this will result in a INVALID SOLUTION") : nothing ;
-    # TODO: implement a fallback to either Linear Cost function or SOS2 based PWL Cost function
-    upperbound(i) = (i == 1 ? cost_component[i+1][2] : (cost_component[i+1][2] - cost_component[i][2]));
-    pwlvars = JuMP.@variable(ps_m.JuMPmodel, [i = 1:(length(cost_component)-1)], base_name = "{$(variable)}_{pwl}", start = 0.0, lower_bound = 0.0, upper_bound = upperbound(i))
- 
->>>>>>> f60b8c74
     for (ix, pwlvar) in enumerate(pwlvars)
         if ix == 1
             temp_gen_cost = cost_component[ix][1] * (pwlvar / cost_component[ix][2] ) ;
@@ -114,11 +98,7 @@
     gen_cost = JuMP.GenericAffExpr{Float64, _variable_type(ps_m)}()
 
     for var in variable
-<<<<<<< HEAD
         c = _pwlgencost(ps_m, var, cost_component)
-=======
-        c = pwl_gen_cost(ps_m, var, cost_component)
->>>>>>> f60b8c74
         gen_cost += c
     end
 
