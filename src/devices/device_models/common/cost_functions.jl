@doc raw"""
    ps_cost(canonical_model::CanonicalModel,
                variable::JuMP.Containers.DenseAxisArray{JV},
                cost_component::Float64,
                dt::Float64,
                sign::Float64) where {JV <: JuMP.AbstractVariableRef}

Returns linear cost terms for sum of variables with common factor to be used for cost expression for canonical model.

# Equation

``` gen_cost = sum(variable)*cost_component ```

# LaTeX

`` cost = dt\times sign\sum_{i\in I} c x_i ``

Returns:

``` sign*gen_cost*dt ```

# Arguments

* canonical_model::CanonicalModel : the canonical model built in PowerSimulations
* variable::JuMP.Containers.DenseAxisArray{JV} : variable array
* cost_component::Float64 : cost to be associated with variable
* dt::Float64 : fraction of hour
* sign::Float64 : positive or negative sign to be associated cost term
"""
function ps_cost(canonical_model::CanonicalModel,
                variable::JuMP.Containers.DenseAxisArray{JV},
                cost_component::Float64,
                dt::Float64,
                sign::Float64) where {JV<:JuMP.AbstractVariableRef}

    gen_cost = sum(variable)*cost_component

    return sign*gen_cost*dt

end

@doc raw"""
    ps_cost(canonical_model::CanonicalModel,
                variable::JuMP.Containers.DenseAxisArray{JV},
                cost_component::PSY.VariableCost{Float64},
                dt::Float64,
                sign::Float64) where {JV <: JuMP.AbstractVariableRef}

Returns linear cost terms for sum of variables with common factor to be used for cost expression for canonical model.
Does this by calling ```ps_cost``` that has Float64 cost component input.

Returns:

``` ps_cost(canonical_model, variable, PSY.get_cost(cost_component), dt, sign) ```

# Arguments

* canonical_model::CanonicalModel : the canonical model built in PowerSimulations
* variable::JuMP.Containers.DenseAxisArray{JV} : variable array
* cost_component::PSY.VariableCost{Float64} : container for cost to be associated with variable
* dt::Float64 : fraction of hour
* sign::Float64 : positive or negative sign to be associated cost term
"""
function ps_cost(canonical_model::CanonicalModel,
                variable::JuMP.Containers.DenseAxisArray{JV},
                cost_component::PSY.VariableCost{Float64},
                dt::Float64,
                sign::Float64) where {JV<:JuMP.AbstractVariableRef}

    return  ps_cost(canonical_model, variable, PSY.get_cost(cost_component), dt, sign)

end

@doc raw"""
    ps_cost(canonical_model::CanonicalModel,
                variable::JuMP.Containers.DenseAxisArray{JV},
                cost_component::PSY.VariableCost{NTuple{2, Float64}}
                dt::Float64,
                sign::Float64) where {JV <: JuMP.AbstractVariableRef}

Returns quadratic cost terms for sum of variables with common factor to be used for cost expression for canonical model.

# Equation

``` gen_cost = dt*sign*(sum(variable.^2)*cost_component[1] + sum(variable)*cost_component[2]) ```

# LaTeX

`` cost = dt\times sign (sum_{i\in I} c_1 v_i^2 + sum_{i\in I} c_2 v_i ) ``

for quadratic factor large enough. Otherwise

``` return ps_cost(canonical_model, variable, cost_component[2], dt, 1.0) ```

Returns ```gen_cost```

# Arguments

* canonical_model::CanonicalModel : the canonical model built in PowerSimulations
* variable::JuMP.Containers.DenseAxisArray{JV} : variable array
* cost_component::PSY.VariableCost{NTuple{2, Float64}} : container for quadratic and linear factors
* sign::Float64 : positive or negative sign to be associated cost term
"""
function ps_cost(canonical_model::CanonicalModel,
                 variable::JuMP.Containers.DenseAxisArray{JV},
                 cost_component::PSY.VariableCost{NTuple{2, Float64}},
                 dt::Float64,
                 sign::Float64) where {JV<:JuMP.AbstractVariableRef}

    if cost_component[1] >= eps()
        gen_cost = sum(variable.^2)*cost_component[1] + sum(variable)*cost_component[2]
        return sign*gen_cost*dt
    else
        return ps_cost(canonical_model, variable, cost_component[2], dt, 1.0)
    end

end

@doc raw"""
    _pwlparamcheck(cost_)

Returns True/False depending on compatibility of the cost data with the linear implementation method

Returns ```flag```

# Arguments

* cost_::PSY.VariableCost{NTuple{2, Float64}} : container for quadratic and linear factors
"""
function _pwlparamcheck(cost_)
    flag = true

<<<<<<< HEAD
    for i in 2:(length(cost_)-1)
        ((cost_[i][1] - cost_[i-1][1])/(cost_[i][2] - cost_[i-1][2])) <= ((cost_[i+1][1] - cost_[i][1])/(cost_[i+1][2] - cost_[i][2])) && flag = false
=======
    l = length(cost_)
    for i in 1:(l-2)
        if ((cost_[i+1][1] - cost_[i][1])/(cost_[i+1][2] - cost_[i][2])) > ((cost_[i+2][1] - cost_[i+1][1])/(cost_[i+2][2] - cost_[i+1][2]))
            flag = false
        end
>>>>>>> e88af0aa
    end
    return flag
end


@doc raw"""
    _pwlgencost_sos(canonical_model::CanonicalModel,
                variable::JuMP.Containers.DenseAxisArray{JV},
                cost_component::PSY.VariableCost{NTuple{2, Float64}}) where {JV <: JuMP.AbstractVariableRef}

Returns piecewise cost expression using SOS Type-2 implementation for canonical model.

# Equations

``` variable = sum(sos_var[i]*cost_component[2][i])```

``` gen_cost = sum(sos_var[i]*cost_component[1][i]) ```

# LaTeX

`` variable = (sum_{i\in I} c_{2, i} sos_i) ``

`` gen_cost = (sum_{i\in I} c_{1, i} sos_i) ``

Returns ```gen_cost```

# Arguments

* canonical_model::CanonicalModel : the canonical model built in PowerSimulations
* variable::JuMP.Containers.DenseAxisArray{JV} : variable array
* cost_component::PSY.VariableCost{NTuple{2, Float64}} : container for quadratic and linear factors
"""
function _pwlgencost_sos(canonical_model::CanonicalModel,
        variable::JV,
        cost_component::Vector{NTuple{2, Float64}}) where {JV<:JuMP.AbstractVariableRef}

    gen_cost = JuMP.GenericAffExpr{Float64, _variable_type(canonical_model)}()
    pwlvars = JuMP.@variable(canonical_model.JuMPmodel, [i = 1:length(cost_component)],
                            base_name = "{$(variable)}_{sos}",
                            start = 0.0, lower_bound = 0.0, upper_bound = 1.0)

    sos2 = JuMP.@constraint(canonical_model.JuMPmodel, pwlvars in MOI.SOS2(collect(1:length(pwlvars))))

    for (ix, var) in enumerate(pwlvars)
        JuMP.add_to_expression!(gen_cost, cost_component[ix][1] * var)
    end

    c = JuMP.@constraint(canonical_model.JuMPmodel, variable ==
                        sum([var*cost_component[ix][2] for (ix, var) in enumerate(pwlvars) ]) )

    return gen_cost

end

@doc raw"""
    _pwlgencost_sos(canonical_model::CanonicalModel,
                variable::JuMP.Containers.DenseAxisArray{JV},
                cost_component::PSY.VariableCost{NTuple{2, Float64}}) where {JV <: JuMP.AbstractVariableRef}

Returns piecewise cost expression using linear implementation for canonical model.

# Equations

``` 0 <= pwl_var[i] <= (cost_component[2][i] - cost_component[2][i-1])```

``` variable = sum(pwl_var[i])```

``` gen_cost = sum(pwl_var[i]*cost_component[1][i]/cost_component[2][i]) ```

# LaTeX
`` 0 <= pwl_i <= (c_{2, i} - c_{2, i-1})``

`` variable = (sum_{i\in I} pwl_i) ``

`` gen_cost = (sum_{i\in I}  pwl_i) c_{1, i}/c_{2, i} ``

Returns ```gen_cost```

# Arguments

* canonical_model::CanonicalModel : the canonical model built in PowerSimulations
* variable::JuMP.Containers.DenseAxisArray{JV} : variable array
* cost_component::PSY.VariableCost{NTuple{2, Float64}} : container for quadratic and linear factors
"""
function _pwlgencost_linear(canonical_model::CanonicalModel,
        variable::JV,
        cost_component::Vector{NTuple{2, Float64}}) where {JV<:JuMP.AbstractVariableRef}

    gen_cost = JuMP.GenericAffExpr{Float64, _variable_type(canonical_model)}()
    upperbound(i) = (i == 1 ? cost_component[i][2] : (cost_component[i][2] - cost_component[i-1][2]))
    pwlvars = JuMP.@variable(canonical_model.JuMPmodel, [i = 1:length(cost_component)],
                            base_name = "{$(variable)}_{pwl}", start = 0.0,
                            lower_bound = 0.0, upper_bound = upperbound(i))

    for (ix, pwlvar) in enumerate(pwlvars)
        if ix == 1
            JuMP.add_to_expression!(gen_cost, cost_component[ix][1] * (pwlvar / cost_component[ix][2]))
        else
            JuMP.add_to_expression!(gen_cost, (cost_component[ix][1] - cost_component[ix-1][1]) *
                                            (pwlvar/(cost_component[ix][2] - cost_component[ix-1][2])))
        end
    end

    c = JuMP.@constraint(canonical_model.JuMPmodel, variable == sum([pwlvar for (ix, pwlvar) in enumerate(pwlvars) ]) )

    return gen_cost

end

@doc raw"""
    _gen_cost(cost_)

Returns JuMP expression for a piecewise linear cost function depending on the data compatibility.

Returns ```gen_cost```

# Arguments

* canonical_model::CanonicalModel : the canonical model built in PowerSimulations
* variable::JuMP.Containers.DenseAxisArray{JV} : variable array
* cost_component::PSY.VariableCost{NTuple{2, Float64}} : container for quadratic and linear factors
"""
function _pwl_cost(canonical_model::CanonicalModel,
                    variable::JV,
                    cost_component::Vector{NTuple{2, Float64}}) where {JV<:JuMP.AbstractVariableRef}

    # If array is full of tuples with zeros return 0.0
    all(iszero.(last.(cost_component))) && return 0.0

    if !_pwlparamcheck(cost_component)
        @warn("The cost function provided for $(variable) device is not compatible with a linear PWL cost function.
        An SOS-2 formulation will be added to the model.
        This will result in additional binary variables added to the model.")
        gen_cost = _pwlgencost_sos(canonical_model, variable, cost_component)
    else
        gen_cost = _pwlgencost_linear(canonical_model, variable, cost_component)
    end
    return gen_cost
end

@doc raw"""
    ps_cost(canonical_model::CanonicalModel,
                 variable::JuMP.Containers.DenseAxisArray{JV},
                 cost_component::PSY.VariableCost{Vector{NTuple{2, Float64}}},
                 dt::Float64,
                 sign::Float64) where {JV<:JuMP.AbstractVariableRef}

Creates piecewise linear cost function using a sum of variables and expression with sign and time step included.

# Expression

```JuMP.add_to_expression!(gen_cost, c)```

Returns sign*gen_cost*dt

# LaTeX

``cost = sign\times dt \sum_{v\in V} c_v``

where ``c_v`` is given by

`` c_v = \sum_{i\in Ix} \frac{y_i - y_{i-1}}{x_i - x_{i-1}} v^{p.w.}_i ``

# Arguments

* canonical_model::CanonicalModel : the canonical model built in PowerSimulations
* variable::JuMP.Containers.DenseAxisArray{JV} : variable array
* cost_component::PSY.VariableCost{Vector{NTuple{2, Float64}}}
* dt::Float64 : fraction of hour
* sign::Float64 : positive or negative sign to be associated cost term
"""
function ps_cost(canonical_model::CanonicalModel,
                 variable::JuMP.Containers.DenseAxisArray{JV},
                 cost_component::PSY.VariableCost{Vector{NTuple{2, Float64}}},
                 dt::Float64,
                 sign::Float64) where {JV<:JuMP.AbstractVariableRef}

    gen_cost = JuMP.GenericAffExpr{Float64, _variable_type(canonical_model)}()
    cost_array = cost_component.cost
    for var in variable
        c = _pwl_cost(canonical_model, var, cost_array)
        JuMP.add_to_expression!(gen_cost, c)
    end

    return sign*gen_cost*dt

end

@doc raw"""
    add_to_cost(canonical_model::CanonicalModel,
                     devices::D,
                     var_name::Symbol,
                     cost_symbol::Symbol,
                     sign::Float64 = 1.0) where {D<:IS.FlattenIteratorWrapper{<:PSY.Device}}

Adds cost expression for each device using appropriate call to ```ps_cost```.

# Expression

for d in devices

```    cost_expression = ps_cost(canonical_model,
                              variable[PSY.get_name(d), :],
                              getfield(PSY.get_op_cost(d), cost_symbol),
                              dt,
                              sign) ```
``` canonical_model.cost_function += cost_expression ```

# LaTeX

`` COST = \sum_{d\in D} cost_d ``

# Arguments

* canonical_model::CanonicalModel : the canonical model built in PowerSimulations
* devices::D : set of devices
* var_name::Symbol : name of variable
* cost_symbol::Symbol : symbol associated with costx
"""
function add_to_cost(canonical_model::CanonicalModel,
                     devices::D,
                     var_name::Symbol,
                     cost_symbol::Symbol,
                     sign::Float64 = 1.0) where {D<:IS.FlattenIteratorWrapper{<:PSY.Device}}

    resolution = model_resolution(canonical_model)
    dt = Dates.value(Dates.Minute(resolution))/60
    variable = var(canonical_model, var_name)

    for d in devices
        cost_component = getfield(PSY.get_op_cost(d), cost_symbol)
        cost_expression = ps_cost(canonical_model,
                                  variable[PSY.get_name(d), :],
                                  cost_component,
                                  dt,
                                  sign)
        T_ce = typeof(cost_expression)
        T_cf = typeof(canonical_model.cost_function)
        if  T_cf<:JuMP.GenericAffExpr && T_ce<:JuMP.GenericQuadExpr
            canonical_model.cost_function += cost_expression
        else
            JuMP.add_to_expression!(canonical_model.cost_function, cost_expression)
        end
    end

    return

end

function add_all_to_cost(canonical_model::CanonicalModel,
    devices::D,
    var_names::NamedTuple{(:p, :start, :stop, :on),NTuple{4,Symbol}}) where {D<:IS.FlattenIteratorWrapper{<:PSY.Device}}

        #Variable Cost component
        #add_to_cost(canonical_model, devices, Symbol("P_$(T)"), :variable) # replace with PGlib formualtion

        #=
        from pglib
        @variable(m, 0 <= lambda_lg[g in thermal_gens,gen_pwl_points[g],time_periods] <= 1)

        @constraint(m, pg[g,t] == sum((gen["piecewise_production"][l]["mw"] - gen["piecewise_production"][1]["mw"])*lambda_lg[g,l,t] for l in gen_pwl_points[g])) # (21)
        @constraint(m, cg[g,t] == sum((gen["piecewise_production"][l]["cost"] - gen["piecewise_production"][1]["cost"])*lambda_lg[g,l,t] for l in gen_pwl_points[g])) # (22)
        @constraint(m, ug[g,t] == sum(lambda_lg[g,l,t] for l in gen_pwl_points[g])) # (23)
        =#

        resolution = model_resolution(canonical_model)
        dt = Dates.value(Dates.Minute(resolution))/60
        variable = var(canonical_model, var_names[:p])

        for d in devices
            cost_component = getfield(PSY.get_op_cost(d), :variable)
            cost_expression = ps_cost(canonical_model,
                                    variable[PSY.get_name(d), :],
                                    cost_component,
                                    dt,
                                    sign)

            gen_cost = JuMP.GenericAffExpr{Float64, _variable_type(canonical_model)}()
            c = JuMP.@variable(canonical_model.JuMPmodel, [i = 1:length(cost_component)],
                                base_name"{$()_cost}", start=0.0, lower_bound=0.0)
            pwlvars = JuMP.@variable(canonical_model.JuMPmodel, [i = 1:length(cost_component)],
                                    base_name = "{$(variable)}_{pwl}", start = 0.0,
                                    lower_bound = 0.0, upper_bound = 1.0)
        
            for (ix, pwlvar) in enumerate(pwlvars)
                JuMP.add_to_expression!(gen_cost, cost_component[ix][2] * pwlvar)
            end

            JuMP.@constraint(canonical_model.JuMPmodel, var_names[:p] == sum([pwlvar * cost_component[ix][1] for (ix, pwlvar) in enumerate(pwlvars) ]) )
            JuMP.@constraint(canonical_model.JuMPmodel, var_names[:on] == sum([pwlvar * cost_component[ix][2] for (ix, pwlvar) in enumerate(pwlvars) ]) )
            JuMP.@constraint(canonical_model.JuMPmodel, var_names[:on] == sum([pwlvar for (ix, pwlvar) in enumerate(pwlvars) ]) )
            
        end

        #Commitment Cost Components
        add_to_cost(canonical_model, devices, Symbol("START_$(T)"), :startup)
        add_to_cost(canonical_model, devices, Symbol("STOP_$(T)"), :shutdn)
        add_to_cost(canonical_model, devices, Symbol("ON_$(T)"), :fixed)

        return
end<|MERGE_RESOLUTION|>--- conflicted
+++ resolved
@@ -130,16 +130,11 @@
 function _pwlparamcheck(cost_)
     flag = true
 
-<<<<<<< HEAD
-    for i in 2:(length(cost_)-1)
-        ((cost_[i][1] - cost_[i-1][1])/(cost_[i][2] - cost_[i-1][2])) <= ((cost_[i+1][1] - cost_[i][1])/(cost_[i+1][2] - cost_[i][2])) && flag = false
-=======
     l = length(cost_)
     for i in 1:(l-2)
         if ((cost_[i+1][1] - cost_[i][1])/(cost_[i+1][2] - cost_[i][2])) > ((cost_[i+2][1] - cost_[i+1][1])/(cost_[i+2][2] - cost_[i+1][2]))
             flag = false
         end
->>>>>>> e88af0aa
     end
     return flag
 end
