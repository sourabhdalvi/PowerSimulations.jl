function status_init(ps_m::CanonicalModel,
                    devices::PSY.FlattenedVectorsIterator{PSD}) where {PSD <: PSY.ThermalGen}
<<<<<<< HEAD

    parameters = model_with_parameters(ps_m)
    lenght_devices = length(devices)
    initial_conditions = Vector{InitialCondition}(undef, lenght_devices)

    for (ix,g) in enumerate(devices)
        if parameters
            initial_conditions[ix] = InitialCondition(g, PJ.add_parameter(ps_m.JuMPmodel, 1.0*(g.tech.activepower > 0)))
        else
            initial_conditions[ix] = InitialCondition(g, 1.0*(g.tech.activepower > 0))
        end
    end

    ps_m.initial_conditions[Symbol("status_$(PSD)")] = initial_conditions

    return

end

function output_init(ps_m::CanonicalModel,
                    devices::PSY.FlattenedVectorsIterator{PSD},
                    set_name::Vector{String}) where {PSD <: PSY.ThermalGen}

    parameters = model_with_parameters(ps_m)
    lenght_devices = length(devices)

    if lenght_devices != length(set_name)
        devices = [d for d in devices if d.name in set_name]
        lenght_devices = length(devices)
    end

    initial_conditions = Vector{InitialCondition}(undef, lenght_devices)

    for (ix, g) in enumerate(devices)
            if parameters
                initial_conditions[ix] = InitialCondition(g, PJ.add_parameter(ps_m.JuMPmodel, g.tech.activepower))
            else
                initial_conditions[ix] = InitialCondition(g, g.tech.activepower)
            end
    end

    ps_m.initial_conditions[Symbol("output_$(PSD)")] = initial_conditions

    return isempty(initial_conditions)

end

function status_init(ps_m::CanonicalModel,
                    devices::PSY.FlattenedVectorsIterator{PSD},
                    parameters::Bool) where {PSD <: PSY.ThermalGen}

    lenght_devices = length(devices)
    initial_conditions = Vector{InitialCondition}(undef, lenght_devices)

    for (ix,g) in enumerate(devices)
        if parameters
            initial_conditions[ix] = InitialCondition(g, PJ.add_parameter(ps_m.JuMPmodel, 1.0*(g.tech.activepower > 0)))
        else
            initial_conditions[ix] = InitialCondition(g, 1.0*(g.tech.activepower > 0))
        end
    end

    ps_m.initial_conditions[Symbol("status_$(PSD)")] = initial_conditions

    return
=======

    parameters = model_with_parameters(ps_m)
    lenght_devices = length(devices)
    initial_conditions = Vector{InitialCondition}(undef, lenght_devices)

    for (ix,g) in enumerate(devices)
        if parameters
            initial_conditions[ix] = InitialCondition(g, PJ.add_parameter(ps_m.JuMPmodel, 1.0*(g.tech.activepower > 0)))
        else
            initial_conditions[ix] = InitialCondition(g, 1.0*(g.tech.activepower > 0))
        end
    end

    ps_m.initial_conditions[Symbol("status_$(PSD)")] = initial_conditions

    return

end

function output_init(ps_m::CanonicalModel,
                    devices::PSY.FlattenedVectorsIterator{PSD},
                    set_name::Vector{String}) where {PSD <: PSY.ThermalGen}

    parameters = model_with_parameters(ps_m)
    lenght_devices = length(devices)

    if lenght_devices != length(set_name)                    
        devices = [d for d in devices if d.name in set_name]
        lenght_devices = length(devices)
    end
    
    initial_conditions = Vector{InitialCondition}(undef, lenght_devices)

    for (ix, g) in enumerate(devices)
            if parameters
                initial_conditions[ix] = InitialCondition(g, PJ.add_parameter(ps_m.JuMPmodel, g.tech.activepower))
            else
                initial_conditions[ix] = InitialCondition(g, g.tech.activepower)
            end                      
    end

    ps_m.initial_conditions[Symbol("output_$(PSD)")] = initial_conditions

    return isempty(initial_conditions)
>>>>>>> c5df8409

end


function duration_init(ps_m::CanonicalModel,
                        devices::PSY.FlattenedVectorsIterator{PSD},
                        set_name::Vector{String}) where {PSD <: PSY.ThermalGen}
<<<<<<< HEAD

    parameters = model_with_parameters(ps_m)
    lenght_devices = length(devices)

    if lenght_devices != length(set_name)
        devices = [d for d in devices if d.name in set_name]
        lenght_devices = length(devices)
    end

    ini_cond_on = Vector{InitialCondition}(undef, lenght_devices)
    ini_cond_off = Vector{InitialCondition}(undef, lenght_devices)

    idx = 0
    for g in devices
        if !isnothing(g.tech.timelimits)
            idx += 1
            if parameters
                ini_cond_on[idx] = InitialCondition(g, PJ.add_parameter(ps_m.JuMPmodel, 1.0*(g.tech.activepower > 0)))
                ini_cond_off[idx] = InitialCondition(g, PJ.add_parameter(ps_m.JuMPmodel, 1.0*(g.tech.activepower < 0)))
            else
                ini_cond_on[idx] = InitialCondition(g, 999.0*(g.tech.activepower > 0))
                ini_cond_off[idx] = InitialCondition(g, 999.0*(g.tech.activepower < 0))
            end
        end
    end

    if idx < lenght_devices
        deleteat!(ini_cond_on, idx+1:lenght_devices)
        deleteat!(ini_cond_off, idx+1:lenght_devices)
    end

    if parameters
        ps_m.initial_conditions[Symbol("duration_ind_on_$(PSD)")] = ini_cond_on
        ps_m.initial_conditions[Symbol("duration_ind_off_$(PSD)")] = ini_cond_off
    else
=======

    parameters = model_with_parameters(ps_m)
    lenght_devices = length(devices)

    if lenght_devices != length(set_name)                    
        devices = [d for d in devices if d.name in set_name]
        lenght_devices = length(devices)
    end

    ini_cond_on = Vector{InitialCondition}(undef, lenght_devices)
    ini_cond_off = Vector{InitialCondition}(undef, lenght_devices)

    for (ix,g) in enumerate(devices)
        if parameters
            ini_cond_on[ix] = InitialCondition(g, PJ.add_parameter(ps_m.JuMPmodel, 1.0*(g.tech.activepower > 0)))
            ini_cond_off[ix] = InitialCondition(g, PJ.add_parameter(ps_m.JuMPmodel, 1.0*(g.tech.activepower < 0)))
        else
            ini_cond_on[ix] = InitialCondition(g, 999.0*(g.tech.activepower > 0))
            ini_cond_off[ix] = InitialCondition(g, 999.0*(g.tech.activepower < 0))
        end
    end

    if parameters
        ps_m.initial_conditions[Symbol("duration_ind_on_$(PSD)")] = ini_cond_on
        ps_m.initial_conditions[Symbol("duration_ind_off_$(PSD)")] = ini_cond_off
    else    
>>>>>>> c5df8409
        ps_m.initial_conditions[Symbol("duration_on_$(PSD)")] = ini_cond_on
        ps_m.initial_conditions[Symbol("duration_off_$(PSD)")] = ini_cond_off
    end

    return isempty(ini_cond_on)
<<<<<<< HEAD

end

function storage_energy_init(ps_m::CanonicalModel,
                             devices::PSY.FlattenedVectorsIterator{PSD}) where {PSD <: PSY.Storage}

    parameters = model_with_parameters(ps_m)
    energy_initial_conditions  = Vector{InitialCondition}(undef, length(devices))

    for (i,g) in enumerate(devices)
            if parameters
                energy_initial_conditions[i] = InitialCondition(g, PJ.add_parameter(ps_m.JuMPmodel, 0.0))
            else
                energy_initial_conditions[i] = InitialCondition(g, 0.0)
            end
    end

    ps_m.initial_conditions[Symbol("energy_$(PSD)")] = energy_initial_conditions
=======

end

function storage_energy_init(ps_m::CanonicalModel,
                             devices::PSY.FlattenedVectorsIterator{PSD}) where {PSD <: PSY.Storage}

    parameters = model_with_parameters(ps_m)
    energy_initial_conditions  = Vector{InitialCondition}(undef, length(devices))

    for (i,g) in enumerate(devices)
            if parameters
                energy_initial_conditions[i] = InitialCondition(g, PJ.add_parameter(ps_m.JuMPmodel, 0.0))
            else
                energy_initial_conditions[i] = InitialCondition(g, 0.0)
            end
    end
>>>>>>> c5df8409

    ps_m.initial_conditions[Symbol("energy_$(PSD)")] = energy_initial_conditions
 
    return

end
<|MERGE_RESOLUTION|>--- conflicted
+++ resolved
@@ -1,6 +1,5 @@
 function status_init(ps_m::CanonicalModel,
                     devices::PSY.FlattenedVectorsIterator{PSD}) where {PSD <: PSY.ThermalGen}
-<<<<<<< HEAD
 
     parameters = model_with_parameters(ps_m)
     lenght_devices = length(devices)
@@ -48,119 +47,15 @@
 
 end
 
-function status_init(ps_m::CanonicalModel,
-                    devices::PSY.FlattenedVectorsIterator{PSD},
-                    parameters::Bool) where {PSD <: PSY.ThermalGen}
-
-    lenght_devices = length(devices)
-    initial_conditions = Vector{InitialCondition}(undef, lenght_devices)
-
-    for (ix,g) in enumerate(devices)
-        if parameters
-            initial_conditions[ix] = InitialCondition(g, PJ.add_parameter(ps_m.JuMPmodel, 1.0*(g.tech.activepower > 0)))
-        else
-            initial_conditions[ix] = InitialCondition(g, 1.0*(g.tech.activepower > 0))
-        end
-    end
-
-    ps_m.initial_conditions[Symbol("status_$(PSD)")] = initial_conditions
-
-    return
-=======
-
-    parameters = model_with_parameters(ps_m)
-    lenght_devices = length(devices)
-    initial_conditions = Vector{InitialCondition}(undef, lenght_devices)
-
-    for (ix,g) in enumerate(devices)
-        if parameters
-            initial_conditions[ix] = InitialCondition(g, PJ.add_parameter(ps_m.JuMPmodel, 1.0*(g.tech.activepower > 0)))
-        else
-            initial_conditions[ix] = InitialCondition(g, 1.0*(g.tech.activepower > 0))
-        end
-    end
-
-    ps_m.initial_conditions[Symbol("status_$(PSD)")] = initial_conditions
-
-    return
-
-end
-
-function output_init(ps_m::CanonicalModel,
-                    devices::PSY.FlattenedVectorsIterator{PSD},
-                    set_name::Vector{String}) where {PSD <: PSY.ThermalGen}
-
-    parameters = model_with_parameters(ps_m)
-    lenght_devices = length(devices)
-
-    if lenght_devices != length(set_name)                    
-        devices = [d for d in devices if d.name in set_name]
-        lenght_devices = length(devices)
-    end
-    
-    initial_conditions = Vector{InitialCondition}(undef, lenght_devices)
-
-    for (ix, g) in enumerate(devices)
-            if parameters
-                initial_conditions[ix] = InitialCondition(g, PJ.add_parameter(ps_m.JuMPmodel, g.tech.activepower))
-            else
-                initial_conditions[ix] = InitialCondition(g, g.tech.activepower)
-            end                      
-    end
-
-    ps_m.initial_conditions[Symbol("output_$(PSD)")] = initial_conditions
-
-    return isempty(initial_conditions)
->>>>>>> c5df8409
-
-end
-
 
 function duration_init(ps_m::CanonicalModel,
                         devices::PSY.FlattenedVectorsIterator{PSD},
                         set_name::Vector{String}) where {PSD <: PSY.ThermalGen}
-<<<<<<< HEAD
 
     parameters = model_with_parameters(ps_m)
     lenght_devices = length(devices)
 
     if lenght_devices != length(set_name)
-        devices = [d for d in devices if d.name in set_name]
-        lenght_devices = length(devices)
-    end
-
-    ini_cond_on = Vector{InitialCondition}(undef, lenght_devices)
-    ini_cond_off = Vector{InitialCondition}(undef, lenght_devices)
-
-    idx = 0
-    for g in devices
-        if !isnothing(g.tech.timelimits)
-            idx += 1
-            if parameters
-                ini_cond_on[idx] = InitialCondition(g, PJ.add_parameter(ps_m.JuMPmodel, 1.0*(g.tech.activepower > 0)))
-                ini_cond_off[idx] = InitialCondition(g, PJ.add_parameter(ps_m.JuMPmodel, 1.0*(g.tech.activepower < 0)))
-            else
-                ini_cond_on[idx] = InitialCondition(g, 999.0*(g.tech.activepower > 0))
-                ini_cond_off[idx] = InitialCondition(g, 999.0*(g.tech.activepower < 0))
-            end
-        end
-    end
-
-    if idx < lenght_devices
-        deleteat!(ini_cond_on, idx+1:lenght_devices)
-        deleteat!(ini_cond_off, idx+1:lenght_devices)
-    end
-
-    if parameters
-        ps_m.initial_conditions[Symbol("duration_ind_on_$(PSD)")] = ini_cond_on
-        ps_m.initial_conditions[Symbol("duration_ind_off_$(PSD)")] = ini_cond_off
-    else
-=======
-
-    parameters = model_with_parameters(ps_m)
-    lenght_devices = length(devices)
-
-    if lenght_devices != length(set_name)                    
         devices = [d for d in devices if d.name in set_name]
         lenght_devices = length(devices)
     end
@@ -181,14 +76,12 @@
     if parameters
         ps_m.initial_conditions[Symbol("duration_ind_on_$(PSD)")] = ini_cond_on
         ps_m.initial_conditions[Symbol("duration_ind_off_$(PSD)")] = ini_cond_off
-    else    
->>>>>>> c5df8409
+    else
         ps_m.initial_conditions[Symbol("duration_on_$(PSD)")] = ini_cond_on
         ps_m.initial_conditions[Symbol("duration_off_$(PSD)")] = ini_cond_off
     end
 
     return isempty(ini_cond_on)
-<<<<<<< HEAD
 
 end
 
@@ -207,27 +100,7 @@
     end
 
     ps_m.initial_conditions[Symbol("energy_$(PSD)")] = energy_initial_conditions
-=======
 
-end
-
-function storage_energy_init(ps_m::CanonicalModel,
-                             devices::PSY.FlattenedVectorsIterator{PSD}) where {PSD <: PSY.Storage}
-
-    parameters = model_with_parameters(ps_m)
-    energy_initial_conditions  = Vector{InitialCondition}(undef, length(devices))
-
-    for (i,g) in enumerate(devices)
-            if parameters
-                energy_initial_conditions[i] = InitialCondition(g, PJ.add_parameter(ps_m.JuMPmodel, 0.0))
-            else
-                energy_initial_conditions[i] = InitialCondition(g, 0.0)
-            end
-    end
->>>>>>> c5df8409
-
-    ps_m.initial_conditions[Symbol("energy_$(PSD)")] = energy_initial_conditions
- 
     return
 
 end
