"""
This formulation of the duration constraints, adds over the start times looking backwards.

"""
function device_duration_retrospective(ps_m::CanonicalModel,
                                        set_names::Vector{String},
                                        duration_data::Vector{UpDown},
                                        initial_duration_on::Vector{InitialCondition},
                                        initial_duration_off::Vector{InitialCondition},
                                        lookahead::UnitRange{Int64},
                                        cons_name::Symbol,
                                        var_names::Tuple{Symbol,Symbol,Symbol})

<<<<<<< HEAD
=======
    set_name = duration_data[1]
    
>>>>>>> 8151bbcd
    name_up = Symbol(cons_name,:_up)
    name_down = Symbol(cons_name,:_down)

    ps_m.constraints[name_up] = JuMP.Containers.DenseAxisArray{JuMP.ConstraintRef}(undef, set_names, lookahead)
    ps_m.constraints[name_down] = JuMP.Containers.DenseAxisArray{JuMP.ConstraintRef}(undef, set_names, lookahead)

<<<<<<< HEAD
        for t in lookahead, (ix,name) in enumerate(set_names)
=======
        for t in time_range, (ix,name) in enumerate(set_name)
>>>>>>> 8151bbcd

                if t - duration_data[ix].up >= 1
                    tst = duration_data[ix].up
                else
                    tst = max(1.0, duration_data[ix].up - initial_duration_on[ix].value)
                end

                if t - duration_data[ix].down >= 1
                    tsd = duration_data[ix].down
                else
                    tsd = max(1.0, duration_data[ix].down - initial_duration_off[ix].value)
                end

                ps_m.constraints[name_up][name, t] = JuMP.@constraint(ps_m.JuMPmodel, sum([ps_m.variables[var_names[2]][name,i] for i in ((t - round(tst) + 1) :t) if i > 0 ]) <= ps_m.variables[var_names[1]][name,t])
                ps_m.constraints[name_down][name, t] = JuMP.@constraint(ps_m.JuMPmodel, sum([ps_m.variables[var_names[3]][name,i] for i in ((t - round(tsd) + 1) :t) if i > 0]) <= (1 - ps_m.variables[var_names[1]][name,t]))

        end

    return

end


"""
This formulation of the duration constraints, uses an Indicator parameter value to show if the constraint was satisfied in the past. 

"""
function device_duration_indicator(ps_m::CanonicalModel,
                                    set_names::Vector{String},
                                    duration_data::Vector{UpDown},
                                    duration_indicator_status_on::Vector{InitialCondition},
                                    duration_indicator_status_off::Vector{InitialCondition},
                                    lookahead::UnitRange{Int64},
                                    cons_name::Symbol,
                                    var_names::Tuple{Symbol,Symbol,Symbol})


    name_up = Symbol(cons_name,:_up)
    name_down = Symbol(cons_name,:_down)

    ps_m.constraints[name_up] = JuMP.Containers.DenseAxisArray{JuMP.ConstraintRef}(undef, set_names, lookahead)
    ps_m.constraints[name_down] = JuMP.Containers.DenseAxisArray{JuMP.ConstraintRef}(undef, set_names, lookahead)

    for (ix,name) in enumerate(set_names)
        ps_m.constraints[name_up][name, 1] = JuMP.@constraint(ps_m.JuMPmodel, 
                                            duration_indicator_status_on[ix].value <= ps_m.variables[var_names[1]][name,1])
        ps_m.constraints[name_down][name, 1] = JuMP.@constraint(ps_m.JuMPmodel, 
                                            duration_indicator_status_off[ix].value <= (1- ps_m.variables[var_names[1]][name,1]))
    end

    for t in lookahead[2:end], (ix,name) in enumerate(set_names)
        if t <= duration_data[ix].up
            ps_m.constraints[name_up][name, t] = JuMP.@constraint(ps_m.JuMPmodel, 
                                                            sum([ps_m.variables[var_names[2]][name,i] for i in 1:(t-1)]) + duration_indicator_status_on[ix].value <= ps_m.variables[var_names[1]][name,t])
         else
            ps_m.constraints[name_up][name, t] = JuMP.@constraint(ps_m.JuMPmodel, sum([ps_m.variables[var_names[2]][name,i] for i in (t-duration_data[ix].up):t]) <= ps_m.variables[var_names[1]][name,t])
        end

        if t <= duration_data[ix].down
            ps_m.constraints[name_down][name, t] = JuMP.@constraint(ps_m.JuMPmodel, 
                                                            sum([ps_m.variables[var_names[3]][name,i] for i in 1:(t-1)]) + duration_indicator_status_off[ix].value <= (1 - ps_m.variables[var_names[1]][name,t]))                                                                 
        else
            ps_m.constraints[name_down][name, t] = JuMP.@constraint(ps_m.JuMPmodel, sum([ps_m.variables[var_names[3]][name,i] for i in (t-duration_data[ix].down):t]) <= (1 - ps_m.variables[var_names[1]][name,t])) 
        end

    end

    return

end<|MERGE_RESOLUTION|>--- conflicted
+++ resolved
@@ -11,23 +11,14 @@
                                         cons_name::Symbol,
                                         var_names::Tuple{Symbol,Symbol,Symbol})
 
-<<<<<<< HEAD
-=======
-    set_name = duration_data[1]
-    
->>>>>>> 8151bbcd
     name_up = Symbol(cons_name,:_up)
     name_down = Symbol(cons_name,:_down)
 
     ps_m.constraints[name_up] = JuMP.Containers.DenseAxisArray{JuMP.ConstraintRef}(undef, set_names, lookahead)
     ps_m.constraints[name_down] = JuMP.Containers.DenseAxisArray{JuMP.ConstraintRef}(undef, set_names, lookahead)
 
-<<<<<<< HEAD
+
         for t in lookahead, (ix,name) in enumerate(set_names)
-=======
-        for t in time_range, (ix,name) in enumerate(set_name)
->>>>>>> 8151bbcd
-
                 if t - duration_data[ix].up >= 1
                     tst = duration_data[ix].up
                 else
