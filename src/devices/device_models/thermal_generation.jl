--- conflicted
+++ resolved
@@ -22,13 +22,8 @@
 
     time_steps = model_time_steps(ps_m)
     var_name = Symbol("P_$(T)")
-<<<<<<< HEAD
     ps_m.variables[var_name] = _container_spec(ps_m.JuMPmodel,
                                               (d.name for d in devices),
-=======
-    ps_m.variables[var_name] = _container_spec(ps_m.JuMPmodel, 
-                                              (d.name for d in devices), 
->>>>>>> c5df8409
                                               time_steps)
 
     for t in time_steps, d in devices
@@ -44,7 +39,7 @@
     end
 
     return
-    
+
 end
 
 """
@@ -53,17 +48,10 @@
 function reactivepower_variables!(ps_m::CanonicalModel,
                                  devices::PSY.FlattenedVectorsIterator{T}) where {T <: PSY.ThermalGen}
 
-<<<<<<< HEAD
     time_steps = model_time_steps(ps_m)
     var_name = Symbol("Q_$(T)")
     ps_m.variables[var_name] = _container_spec(ps_m.JuMPmodel,
                                               (d.name for d in devices),
-=======
-    time_steps = model_time_steps(ps_m)                                 
-    var_name = Symbol("Q_$(T)")
-    ps_m.variables[var_name] = _container_spec(ps_m.JuMPmodel, 
-                                              (d.name for d in devices), 
->>>>>>> c5df8409
                                               time_steps)
 
      for t in time_steps, d in devices
@@ -90,19 +78,11 @@
 
     time_steps = model_time_steps(ps_m)
     var_names = [Symbol("ON_$(T)"), Symbol("START_$(T)"), Symbol("STOP_$(T)")]
-<<<<<<< HEAD
 
     for v in var_names
         add_variable(ps_m, devices, v, true)
     end
 
-=======
-    
-    for v in var_names
-        add_variable(ps_m, devices, v, true)
-    end
-    
->>>>>>> c5df8409
     return
 
 end
@@ -114,15 +94,9 @@
                                  devices::PSY.FlattenedVectorsIterator{T},
                                  device_formulation::Type{D},
                                  system_formulation::Type{S}) where {T <: PSY.ThermalGen,
-<<<<<<< HEAD
                                                                      D <: AbstractThermalDispatchForm,
                                                                      S <: PM.AbstractPowerFormulation}
 
-=======
-                                                                     D <: AbstractThermalDispatchForm, 
-                                                                     S <: PM.AbstractPowerFormulation}
-                                                                 
->>>>>>> c5df8409
     range_data = [(g.name, g.tech.activepowerlimits) for g in devices]
 
     device_range(ps_m,
@@ -130,11 +104,6 @@
                 Symbol("active_range_$(T)"),
                 Symbol("P_$(T)")
                 )
-<<<<<<< HEAD
-
-=======
-    
->>>>>>> c5df8409
     return
 
 end
@@ -148,7 +117,7 @@
                                  system_formulation::Type{S}) where {T <: PSY.ThermalGen,
                                                                       D <: AbstractThermalFormulation,
                                                                       S <: PM.AbstractPowerFormulation}
-                                                                      
+
     range_data = [(g.name, g.tech.activepowerlimits) for g in devices]
 
     device_semicontinuousrange(ps_m,
@@ -169,11 +138,7 @@
                                    device_formulation::Type{D},
                                    system_formulation::Type{S}) where {T <: PSY.ThermalGen,
                                                                         D <: AbstractThermalDispatchForm,
-<<<<<<< HEAD
                                                                         S <: PM.AbstractPowerFormulation}
-=======
-                                                                        S <: PM.AbstractPowerFormulation}                                                                        
->>>>>>> c5df8409
     range_data = [(g.name, g.tech.reactivepowerlimits) for g in devices]
 
     device_range(ps_m,
@@ -208,11 +173,7 @@
 end
 
 """
-<<<<<<< HEAD
 This function adds the active power limits of generators when there are
-=======
-This function adds the active power limits of generators when there are 
->>>>>>> c5df8409
     no CommitmentVariables
 """
 function activepower_constraints!(ps_m::CanonicalModel,
@@ -220,11 +181,6 @@
                                   device_formulation::Type{ThermalDispatchNoMin},
                                   system_formulation::Type{S}) where {T <: PSY.ThermalGen,
                                                                      S <: PM.AbstractPowerFormulation}
-<<<<<<< HEAD
-
-=======
-                                                                       
->>>>>>> c5df8409
     range_data = [(g.name, (min = 0.0, max=g.tech.activepowerlimits.max)) for g in devices]
 
     device_range(ps_m,
@@ -237,11 +193,7 @@
 end
 
 """
-<<<<<<< HEAD
 This function adds the reactive  power limits of generators when there are
-=======
-This function adds the reactive  power limits of generators when there are 
->>>>>>> c5df8409
     CommitmentVariables
 """
 function reactivepower_constraints!(ps_m::CanonicalModel,
@@ -327,11 +279,7 @@
             end
             (non_binding_up & non_binding_down) ? continue : idx += 1
             set_name[idx] = g.name
-<<<<<<< HEAD
             ramp_params[idx] = (up = g.tech.ramplimits.up*minutes_per_period,
-=======
-            ramp_params[idx] = (up = g.tech.ramplimits.up*minutes_per_period, 
->>>>>>> c5df8409
                                 down = g.tech.ramplimits.down*minutes_per_period)
             minmax_params[idx] = g.tech.activepowerlimits
         end
@@ -344,7 +292,7 @@
     end
 
     return set_name, ramp_params, minmax_params
-    
+
 end
 
 """
@@ -356,11 +304,6 @@
                            system_formulation::Type{S}) where {T <: PSY.ThermalGen,
                                                     D <: AbstractThermalFormulation,
                                                     S <: PM.AbstractPowerFormulation}
-<<<<<<< HEAD
-
-=======
-                                                     
->>>>>>> c5df8409
     time_steps = model_time_steps(ps_m)
     resolution = model_resolution(ps_m)
     rate_data = _get_data_for_rocc(devices, resolution)
@@ -395,11 +338,6 @@
                           system_formulation::Type{S}) where {T <: PSY.ThermalGen,
                                                    D <: AbstractThermalDispatchForm,
                                                    S <: PM.AbstractPowerFormulation}
-<<<<<<< HEAD
-
-=======
-                                          
->>>>>>> c5df8409
     time_steps = model_time_steps(ps_m)
     resolution = model_resolution(ps_m)
     rate_data = _get_data_for_rocc(devices, resolution)
@@ -551,13 +489,8 @@
                           system_formulation::Type{S}) where {T <: PSY.ThermalGen,
                                                    D <: AbstractThermalFormulation,
                                                    S <: PM.AbstractPowerFormulation}
-<<<<<<< HEAD
 
     parameters = model_with_parameters(ps_m)
-=======
-                                                   
-    parameters = model_with_parameters(ps_m) 
->>>>>>> c5df8409
     resolution = model_resolution(ps_m)
     duration_data = _get_data_for_tdc(devices, resolution)
 
