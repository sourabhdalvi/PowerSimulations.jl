<<<<<<< HEAD

# TODO: Change the types in T from generator to Thermal 

"""
This function add the variables for power generation output to the model
"""
function GenerationVariables(m::JuMP.Model, devices::Array{T,1}, Time) where T <: Generator 
    on_set = [d.name for d in devices if d.status == true]
    t = 1:Time
    @variable(m::JuMP.Model, P_th[on_set,t]) # Power output of generators
    return true    
=======
"""
This function add the variables for power generation output to the model
"""

function GenerationVariables(m::JuMP.Model, devices::Array{T,1}, time_periods::Int) where T<:Generator
    on_set = [d.name for d in devices if d.status == true]
    t = 1:time_periods
    @variable(m::JuMP.Model, Pg[on_set,t]) # Power output of generators
    return true
>>>>>>> 4eb01c31
end


"""
This function add the variables for power generation commitment to the model
"""
<<<<<<< HEAD
function CommitmentVariables(m::JuMP.Model, devices::Array{T,1}, Time) where T <: Generator 
    on_set = [d.name for d in devices if d.status == true]
    t = 1:Time
    @variable(m::JuMP.Model, on_th[on_set,t], Bin) # Power output of generators
    @variable(m::JuMP.Model, start_th[on_set,t], Bin) # Power output of generators
    @variable(m::JuMP.Model, stop_th[on_set,t], Bin) # Power output of generators
    return true    
=======
function CommitmentVariables(m::JuMP.Model, devices::Array{T,1}, time_periods::Int) where T<:Generator
    on_set = [d.name for d in devices if d.status == true]
    t = 1:T
    @variable(m::JuMP.Model, on_th[on_set,t]) # Power output of generators
    @variable(m::JuMP.Model, start_th[on_set,t]) # Power output of generators
    @variable(m::JuMP.Model, stop_th[on_set,t]) # Power output of generators
    return true
>>>>>>> 4eb01c31
end

"""
This function adds the power limits of generators when there are no CommitmentVariables
"""
function PowerConstraints(m::JuMP.Model, P_th, devices::Array{T,1}, Time) where T <: Generator 

<<<<<<< HEAD
    (length(P_th.indexsets[2]) != Time) ? error("Length of time dimension inconsistent"): true
    for (ix, name) in enumerate(P_th.indexsets[1])
            if name == devices[ix].name
                for t in P_th.indexsets[2]
                    @constraint(m, P_th[name, t] >= devices[ix].tech.realpowerlimits.min)
                    @constraint(m, P_th[name, t] <= devices[ix].tech.realpowerlimits.max)
                end    
            else
                error("Bus name in Array and variable do not match")
            end
=======
function powerconstraints(Pg::JuMP.JuMPArray{JuMP.Variable}, devices::Array{T,1}, T) where T <: Thermal

    for (ix, name) in enumerate(Pg.indexsets[1])
        if name == devices[ix].name
            powerconstraints(EconomicDispatch, P_g[name,:], generators5[ix])

        else
            error("Bus name in Array and variable do not match")
        end
    end

>>>>>>> 4eb01c31
    end
    return true
end

<<<<<<< HEAD
"""
This function adds the power limits of generators when there are CommitmentVariables
"""
function PowerConstraints(m::JuMP.Model, P_th, on_th, devices::Array{T,1}, Time) where T <: Generator 
=======
function TimeConstraints(m::JuMP.Model, UC_g::JuMP.JuMPArray{JuMP.Variable}, source::Thermalgen)

>>>>>>> 4eb01c31

    (length(P_th.indexsets[2]) != Time) ? error("Length of time dimension inconsistent"): true
    for (ix, name) in enumerate(P_th.indexsets[1])
            if name == devices[ix].name
                for t in P_th.indexsets[2]
                    @constraint(m, P_th[name, t] >= devices[ix].tech.realpowerlimits.min*on_th[name,t])
                    @constraint(m, P_th[name, t] <= devices[ix].tech.realpowerlimits.max*on_th[name,t])
                end    
            else
                error("Bus name in Array and variable do not match")
            end
    end
    return true
end<|MERGE_RESOLUTION|>--- conflicted
+++ resolved
@@ -1,58 +1,33 @@
-<<<<<<< HEAD
-
-# TODO: Change the types in T from generator to Thermal 
+# TODO: Change the types in T from generator to Thermal when PowerSystems gets updated
 
 """
 This function add the variables for power generation output to the model
 """
-function GenerationVariables(m::JuMP.Model, devices::Array{T,1}, Time) where T <: Generator 
+function GenerationVariables(m::JuMP.Model, devices::Array{T,1}, time_periods::Int) where T <: Generator 
     on_set = [d.name for d in devices if d.status == true]
-    t = 1:Time
+    t = 1:time_periods
     @variable(m::JuMP.Model, P_th[on_set,t]) # Power output of generators
     return true    
-=======
-"""
-This function add the variables for power generation output to the model
-"""
-
-function GenerationVariables(m::JuMP.Model, devices::Array{T,1}, time_periods::Int) where T<:Generator
-    on_set = [d.name for d in devices if d.status == true]
-    t = 1:time_periods
-    @variable(m::JuMP.Model, Pg[on_set,t]) # Power output of generators
-    return true
->>>>>>> 4eb01c31
 end
 
 
 """
 This function add the variables for power generation commitment to the model
 """
-<<<<<<< HEAD
-function CommitmentVariables(m::JuMP.Model, devices::Array{T,1}, Time) where T <: Generator 
+function CommitmentVariables(m::JuMP.Model, devices::Array{T,1}, time_periods::Int) where T <: Generator 
     on_set = [d.name for d in devices if d.status == true]
-    t = 1:Time
+    t = 1:time_periods
     @variable(m::JuMP.Model, on_th[on_set,t], Bin) # Power output of generators
     @variable(m::JuMP.Model, start_th[on_set,t], Bin) # Power output of generators
     @variable(m::JuMP.Model, stop_th[on_set,t], Bin) # Power output of generators
     return true    
-=======
-function CommitmentVariables(m::JuMP.Model, devices::Array{T,1}, time_periods::Int) where T<:Generator
-    on_set = [d.name for d in devices if d.status == true]
-    t = 1:T
-    @variable(m::JuMP.Model, on_th[on_set,t]) # Power output of generators
-    @variable(m::JuMP.Model, start_th[on_set,t]) # Power output of generators
-    @variable(m::JuMP.Model, stop_th[on_set,t]) # Power output of generators
-    return true
->>>>>>> 4eb01c31
 end
 
 """
 This function adds the power limits of generators when there are no CommitmentVariables
 """
-function PowerConstraints(m::JuMP.Model, P_th, devices::Array{T,1}, Time) where T <: Generator 
-
-<<<<<<< HEAD
-    (length(P_th.indexsets[2]) != Time) ? error("Length of time dimension inconsistent"): true
+function PowerConstraints(m::JuMP.Model, P_th, devices::Array{T,1}, time_periods::Int) where T <: Generator 
+    (length(P_th.indexsets[2]) != time_periods) ? error("Length of time dimension inconsistent"): true
     for (ix, name) in enumerate(P_th.indexsets[1])
             if name == devices[ix].name
                 for t in P_th.indexsets[2]
@@ -62,34 +37,16 @@
             else
                 error("Bus name in Array and variable do not match")
             end
-=======
-function powerconstraints(Pg::JuMP.JuMPArray{JuMP.Variable}, devices::Array{T,1}, T) where T <: Thermal
-
-    for (ix, name) in enumerate(Pg.indexsets[1])
-        if name == devices[ix].name
-            powerconstraints(EconomicDispatch, P_g[name,:], generators5[ix])
-
-        else
-            error("Bus name in Array and variable do not match")
-        end
-    end
-
->>>>>>> 4eb01c31
     end
     return true
 end
 
-<<<<<<< HEAD
 """
 This function adds the power limits of generators when there are CommitmentVariables
 """
-function PowerConstraints(m::JuMP.Model, P_th, on_th, devices::Array{T,1}, Time) where T <: Generator 
-=======
-function TimeConstraints(m::JuMP.Model, UC_g::JuMP.JuMPArray{JuMP.Variable}, source::Thermalgen)
+function PowerConstraints(m::JuMP.Model, P_th, on_th, devices::Array{T,1}, time_periods::Int) where T <: Generator 
 
->>>>>>> 4eb01c31
-
-    (length(P_th.indexsets[2]) != Time) ? error("Length of time dimension inconsistent"): true
+    (length(P_th.indexsets[2]) != time_periods) ? error("Length of time dimension inconsistent"): true
     for (ix, name) in enumerate(P_th.indexsets[1])
             if name == devices[ix].name
                 for t in P_th.indexsets[2]
